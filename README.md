--- conflicted
+++ resolved
@@ -124,10 +124,6 @@
 ```
 
 This script will:
-<<<<<<< HEAD
-=======
-
->>>>>>> 2ba8e5f2
 1. Create a `.env` file if it doesn't exist
 2. Make all scripts executable
 3. Create necessary directories
