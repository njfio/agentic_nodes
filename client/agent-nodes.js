--- conflicted
+++ resolved
@@ -2255,7 +2255,6 @@
       const newCanBeWorkflowNodeCheckbox = canBeWorkflowNodeCheckbox.cloneNode(true);
       canBeWorkflowNodeCheckbox.parentNode.replaceChild(newCanBeWorkflowNodeCheckbox, canBeWorkflowNodeCheckbox);
 
-<<<<<<< HEAD
       // Add the event listener
       newCanBeWorkflowNodeCheckbox.addEventListener('change', (e) => {
         // Show/hide the workflow node role section based on the checkbox state
@@ -2287,8 +2286,7 @@
         }
       });
     }
-=======
->>>>>>> b86f2d03
+
 
     // Set up cancel button handler
     const cancelButton = document.getElementById('cancelAgentNode');
@@ -3745,11 +3743,8 @@
           const isAgentButton = e.target &&
             (e.target.id === 'viewAgentLogs' ||
              e.target.id === 'viewApiPayloads' ||
-<<<<<<< HEAD
              e.target.parentElement.id === 'cancelAgentNode');
-=======
              (e.target.parentElement && e.target.parentElement.id === 'cancelAgentNode'));
->>>>>>> b86f2d03
 
           // If it's one of our buttons, handle it directly
           if (isAgentButton) {
